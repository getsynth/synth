use crate::cli::mongo::MongoExportStrategy;
use crate::cli::mysql::MySqlExportStrategy;
use crate::cli::postgres::PostgresExportStrategy;
use crate::cli::stdf::StdoutExportStrategy;

use anyhow::{Context, Result};

use std::convert::TryFrom;
use std::path::PathBuf;

use crate::cli::db_utils::DataSourceParams;
use crate::datasource::DataSource;
use crate::sampler::{Sampler, SamplerOutput};
use async_std::task;
use synth_core::{Name, Namespace, Value};

<<<<<<< HEAD
use super::DataFormat;

pub trait ExportStrategy {
    fn export(&self, params: ExportParams) -> Result<()>;
=======
pub(crate) trait ExportStrategy {
    fn export(&self, params: ExportParams) -> Result<SamplerOutput>;
>>>>>>> 0440634c
}

pub struct ExportParams {
    pub namespace: Namespace,
    /// The name of the single collection to generate from if one is specified (via --collection).
    pub collection_name: Option<Name>,
    pub target: usize,
    pub seed: u64,
    pub ns_path: PathBuf,
}

impl TryFrom<DataSourceParams<'_>> for Box<dyn ExportStrategy> {
    type Error = anyhow::Error;

    fn try_from(params: DataSourceParams) -> Result<Self, Self::Error> {
<<<<<<< HEAD
        // Due to all the schemes used, with the exception of 'mongodb', being non-standard (including 'postgres' and
        // 'mysql' suprisingly) it seems simpler to just match based on the scheme string instead of on enum variants.
        let scheme = params.uri.scheme().as_str().to_lowercase();
        let export_strategy: Box<dyn ExportStrategy> = match scheme.as_str() {
            "postgres" | "postgresql" => Box::new(PostgresExportStrategy {
                uri_string: params.uri.to_string(),
                schema: params.schema,
            }),
            "mongodb" => Box::new(MongoExportStrategy {
                uri_string: params.uri.to_string(),
            }),
            "mysql" | "mariadb" => Box::new(MySqlExportStrategy {
                uri_string: params.uri.to_string(),
            }),
            "json" | "jsonl" => {
                let data_format = DataFormat::new(
                    &scheme,
                    params
                        .uri
                        .query()
                        .map(uriparse::Query::as_str)
                        .unwrap_or_default(),
                );

                if params.uri.path() == "" {
                    Box::new(StdoutExportStrategy { data_format })
=======
        match params.uri {
            None => Ok(Box::new(StdoutExportStrategy)),
            Some(uri) => {
                let export_strategy: Box<dyn ExportStrategy> = if uri.starts_with("postgres://")
                    || uri.starts_with("postgresql://")
                {
                    Box::new(PostgresExportStrategy {
                        uri,
                        schema: params.schema,
                    })
                } else if uri.starts_with("mongodb://") {
                    Box::new(MongoExportStrategy { uri })
                } else if uri.starts_with("mysql://") || uri.starts_with("mariadb://") {
                    Box::new(MySqlExportStrategy { uri })
>>>>>>> 0440634c
                } else {
                    unimplemented!();
                    // TODO: File exporting!
                }
            }
            _ => {
                return Err(anyhow!(
                    "Export URI scheme not recognised. Was expecting one of 'mongodb', 'postgres', 'mysql', 'mariadb', 'json' or 'jsonl'."
                ));
            }
        };
        Ok(export_strategy)
    }
}

pub(crate) fn create_and_insert_values<T: DataSource>(
    params: ExportParams,
    datasource: &T,
) -> Result<SamplerOutput> {
    let sampler = Sampler::try_from(&params.namespace)?;
    let values =
        sampler.sample_seeded(params.collection_name.clone(), params.target, params.seed)?;

    match values {
<<<<<<< HEAD
        SamplerOutput::Collection(name, collection) => {
            insert_data(datasource, name.to_string(), &collection)
        }
        SamplerOutput::Namespace(namespace) => {
=======
        SamplerOutput::Collection(ref collection) => insert_data(
            datasource,
            &params.collection_name.unwrap().to_string(),
            collection,
        ),
        SamplerOutput::Namespace(ref namespace) => {
>>>>>>> 0440634c
            for (name, collection) in namespace {
                insert_data(datasource, name, collection)?;
            }
            Ok(())
        }
    }?;

    Ok(values)
}

fn insert_data<T: DataSource>(
    datasource: &T,
    collection_name: &str,
    collection: &[Value],
) -> Result<()> {
    task::block_on(datasource.insert_data(collection_name, collection))
        .with_context(|| format!("Failed to insert data for collection {}", collection_name))
}<|MERGE_RESOLUTION|>--- conflicted
+++ resolved
@@ -14,15 +14,10 @@
 use async_std::task;
 use synth_core::{Name, Namespace, Value};
 
-<<<<<<< HEAD
 use super::DataFormat;
 
-pub trait ExportStrategy {
-    fn export(&self, params: ExportParams) -> Result<()>;
-=======
 pub(crate) trait ExportStrategy {
     fn export(&self, params: ExportParams) -> Result<SamplerOutput>;
->>>>>>> 0440634c
 }
 
 pub struct ExportParams {
@@ -38,7 +33,6 @@
     type Error = anyhow::Error;
 
     fn try_from(params: DataSourceParams) -> Result<Self, Self::Error> {
-<<<<<<< HEAD
         // Due to all the schemes used, with the exception of 'mongodb', being non-standard (including 'postgres' and
         // 'mysql' suprisingly) it seems simpler to just match based on the scheme string instead of on enum variants.
         let scheme = params.uri.scheme().as_str().to_lowercase();
@@ -65,22 +59,6 @@
 
                 if params.uri.path() == "" {
                     Box::new(StdoutExportStrategy { data_format })
-=======
-        match params.uri {
-            None => Ok(Box::new(StdoutExportStrategy)),
-            Some(uri) => {
-                let export_strategy: Box<dyn ExportStrategy> = if uri.starts_with("postgres://")
-                    || uri.starts_with("postgresql://")
-                {
-                    Box::new(PostgresExportStrategy {
-                        uri,
-                        schema: params.schema,
-                    })
-                } else if uri.starts_with("mongodb://") {
-                    Box::new(MongoExportStrategy { uri })
-                } else if uri.starts_with("mysql://") || uri.starts_with("mariadb://") {
-                    Box::new(MySqlExportStrategy { uri })
->>>>>>> 0440634c
                 } else {
                     unimplemented!();
                     // TODO: File exporting!
@@ -104,20 +82,11 @@
     let values =
         sampler.sample_seeded(params.collection_name.clone(), params.target, params.seed)?;
 
-    match values {
-<<<<<<< HEAD
+    match &values {
         SamplerOutput::Collection(name, collection) => {
-            insert_data(datasource, name.to_string(), &collection)
+            insert_data(datasource, &name.to_string(), collection)
         }
-        SamplerOutput::Namespace(namespace) => {
-=======
-        SamplerOutput::Collection(ref collection) => insert_data(
-            datasource,
-            &params.collection_name.unwrap().to_string(),
-            collection,
-        ),
         SamplerOutput::Namespace(ref namespace) => {
->>>>>>> 0440634c
             for (name, collection) in namespace {
                 insert_data(datasource, name, collection)?;
             }
