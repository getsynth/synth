--- conflicted
+++ resolved
@@ -71,10 +71,7 @@
                 seed,
                 random,
                 schema,
-<<<<<<< HEAD
                 collection_field_name,
-=======
->>>>>>> 74f7f1d0
             } => self.generate(
                 namespace.clone(),
                 collection.clone(),
@@ -82,10 +79,7 @@
                 to.clone(),
                 Self::derive_seed(random, seed)?,
                 schema,
-<<<<<<< HEAD
                 collection_field_name,
-=======
->>>>>>> 74f7f1d0
             ),
             Args::Import {
                 ref namespace,
@@ -97,10 +91,7 @@
                 collection.clone(),
                 from.clone(),
                 schema.clone(),
-<<<<<<< HEAD
                 Some(String::new()), // TODO: collection_field_name.clone(),
-=======
->>>>>>> 74f7f1d0
             ),
             #[cfg(feature = "telemetry")]
             Args::Telemetry(cmd) => self.telemetry(cmd),
@@ -134,25 +125,17 @@
         collection: Option<Name>,
         from: Option<String>,
         schema: Option<String>,
-<<<<<<< HEAD
         collection_field_name: Option<String>,
-=======
->>>>>>> 74f7f1d0
     ) -> Result<()> {
         // TODO: If ns exists and no collection: break
         // If collection and ns exists and collection exists: break
 
-<<<<<<< HEAD
         let import_strategy: Box<dyn ImportStrategy> = DataSourceParams {
             uri: from,
             schema,
             collection_field_name,
         }
         .try_into()?;
-=======
-        let import_strategy: Box<dyn ImportStrategy> =
-            DataSourceParams { uri: from, schema }.try_into()?;
->>>>>>> 74f7f1d0
 
         if let Some(collection) = collection {
             if self.store.collection_exists(&path, &collection) {
@@ -183,21 +166,7 @@
         to: Option<String>,
         seed: u64,
         schema: Option<String>,
-<<<<<<< HEAD
         collection_field_name: Option<String>,
-    ) -> Result<()> {
-        let namespace = self
-            .store
-            .get_ns(ns_path.clone())
-            .context("Unable to open the namespace")?;
-
-        let export_strategy: Box<dyn ExportStrategy> = DataSourceParams {
-            uri: to,
-            schema,
-            collection_field_name,
-        }
-        .try_into()?;
-=======
     ) -> Result<()> {
         let namespace = self.store.get_ns(ns_path.clone()).context(format!(
             "Unable to open the namespace \"{}\"",
@@ -206,9 +175,12 @@
                 .expect("The provided namespace is not a valid UTF-8 string")
         ))?;
 
-        let export_strategy: Box<dyn ExportStrategy> =
-            DataSourceParams { uri: to, schema }.try_into()?;
->>>>>>> 74f7f1d0
+        let export_strategy: Box<dyn ExportStrategy> = DataSourceParams {
+            uri: to,
+            schema,
+            collection_field_name,
+        }
+        .try_into()?;
 
         let params = ExportParams {
             namespace,
