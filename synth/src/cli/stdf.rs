--- conflicted
+++ resolved
@@ -37,7 +37,6 @@
 }
 
 #[derive(Clone, Debug)]
-<<<<<<< HEAD
 pub struct StdinImportStrategy {
     pub data_format: DataFormat,
 }
@@ -64,39 +63,25 @@
 pub struct StdoutExportStrategy {
     pub data_format: DataFormat,
 }
-=======
-pub struct StdinImportStrategy;
-
-#[derive(Clone, Debug)]
-pub struct StdoutExportStrategy;
->>>>>>> 0440634c
 
 impl ExportStrategy for StdoutExportStrategy {
     fn export(&self, params: ExportParams) -> Result<SamplerOutput> {
         let generator = Sampler::try_from(&params.namespace)?;
         let output = generator.sample_seeded(params.collection_name, params.target, params.seed)?;
-<<<<<<< HEAD
-=======
-        println!("{}", output.clone().into_json());
-
-        Ok(output)
-    }
-}
->>>>>>> 0440634c
 
         match &self.data_format {
-            DataFormat::Json => println!("{}", output.into_json()),
+            DataFormat::Json => println!("{}", output.clone().into_json()),
             DataFormat::JsonLines {
                 collection_field_name,
             } => {
                 // TODO: Warn user if the collection field name would overwrite an existing field in a collection.
 
-                for line in output.into_json_lines(collection_field_name) {
+                for line in output.clone().into_json_lines(collection_field_name) {
                     println!("{}", line);
                 }
             }
         }
 
-        Ok(())
+        Ok(output)
     }
 }