--- conflicted
+++ resolved
@@ -71,13 +71,8 @@
     collection_name: Option<String>,
 }
 
-<<<<<<< HEAD
-impl NamespaceSampleStrategy {
-    fn sample<R: Rng>(self, model: Graph, mut rng: R) -> Result<Vec<(String, Value)>> {
-=======
 impl SampleStrategy {
     fn sample<R: Rng>(self, model: Graph, mut rng: R) -> Result<SamplerOutput> {
->>>>>>> 0bea642f
         let mut generated = 0;
         let mut out = BTreeMap::<String, Value>::new();
         let progress_bar = sampler_progress_bar(self.target as u64);
@@ -95,7 +90,6 @@
             // for the progress bar.
             let round_start = generated;
             let next = model.complete(&mut rng)?;
-<<<<<<< HEAD
             as_object(next)?
                 .into_iter()
                 .for_each(|(collection, value)| match value {
@@ -116,42 +110,6 @@
                         out.insert(collection, non_array);
                     }
                 });
-=======
-            let mut as_object = as_object(next)?;
-
-            match self.collection_name {
-                Some(ref collection_name) => {
-                    let collection_value = as_object.remove(collection_name).ok_or_else(|| {
-                        anyhow!(
-                            "generated namespace does not have a collection '{}'",
-                            collection_name
-                        )
-                    })?;
-
-                    match collection_value {
-                        Value::Array(vec) => {
-                            generated += vec.len();
-                            out.entry(collection_name.clone()).or_default().extend(vec);
-                        }
-                        other => {
-                            return Err(anyhow!(
-                            "Was expecting the sampled collection to be an array. Instead found {}",
-                            other.type_()
-                        ))
-                        }
-                    }
-                }
-                None => {
-                    as_object.into_iter().try_for_each(|(collection, value)| {
-                        as_array(&collection, value).map(|vec| {
-                            generated += vec.len();
-                            out.entry(collection).or_default().extend(vec);
-                        })
-                    })?;
-                }
-            }
-
->>>>>>> 0bea642f
             progress_bar.set_position(generated as u64);
 
             if round_start == generated {
@@ -162,64 +120,9 @@
 
         progress_bar.finish_and_clear();
 
-<<<<<<< HEAD
-        let mut ordered_out = Vec::new();
-
-        for name in ordered {
-            let value = out.remove(&name).unwrap();
-            ordered_out.push((name, value));
-        }
-
-        ordered_out.extend(out.into_iter());
-
-        Ok(ordered_out)
-    }
-}
-
-struct CollectionSampleStrategy {
-    name: String,
-    target: usize,
-}
-
-impl CollectionSampleStrategy {
-    fn sample<R: Rng>(self, model: Graph, mut rng: R) -> Result<Value> {
-        let mut out = Value::Array(vec![]);
-        let mut generated = 0;
-        let progress_bar = sampler_progress_bar(self.target as u64);
-
-        let mut model = model.aggregate();
-
-        while generated < self.target {
-            let round_start = generated;
-            let next = model.complete(&mut rng)?;
-            let collection_value = as_object(next)?.remove(&self.name).ok_or_else(|| {
-                anyhow!(
-                    "generated namespace does not have a collection '{}'",
-                    self.name
-                )
-            })?;
-            match collection_value {
-                Value::Array(vec) => {
-                    generated += vec.len();
-                    if let Value::Array(to_extend) = &mut out {
-                        to_extend.extend(vec);
-                    }
-                }
-                non_array => {
-                    generated += 1;
-                    out = non_array;
-                }
-            }
-            progress_bar.set_position(generated as u64);
-            if round_start == generated {
-                warn!("could not generate {} values for collection {}: try modifying the schema to generate more instead of using the --size flag", self.target, self.name);
-                break;
-            }
-        }
-=======
         let sampler_output = match self.collection_name {
             Some(collection_name) => {
-                let val = out.remove(&collection_name).unwrap_or_default();
+                let val = out.remove(&collection_name).unwrap(); //TODO
                 SamplerOutput::Collection(collection_name, val)
             }
             None => {
@@ -229,7 +132,6 @@
                     let value = out.remove(&name).unwrap();
                     ordered_out.push((name, value));
                 }
->>>>>>> 0bea642f
 
                 ordered_out.extend(out.into_iter());
                 SamplerOutput::Namespace(ordered_out)
